--- conflicted
+++ resolved
@@ -28,19 +28,12 @@
 
 # Active scanning
 
-<<<<<<< HEAD
-- [nmap](https://nmap.org/) to scan common ports and services against identified IP addresses.
-  - nmap will only scan ports associated with permissive firewall rules or a load balancer listener.
-- [whatweb](https://github.com/urbanadventurer/WhatWeb) to identify services running on ports associated with exposed security group ports.
-  - whatweb will only scan ports associated with permissive firewall rules or a load balancer listener.
-=======
 - [nmap](https://nmap.org/) to scan ports and services against identified IP addresses.
-  - nmap will scan ports associated with permissive security group rules (allowing traffic from a public IP address) or load balancer listeners.
+  - nmap will scan ports associated with permissive firewall rules (allowing traffic from a public IP address) or load balancer listeners.
   - If no permissive rules or listeners are found, nmap will scan default ports (such as 80, 443, 8080, etc.).
 - [whatweb](https://github.com/urbanadventurer/WhatWeb) to identify services running on exposed ports.
-  - whatweb will scan ports associated with permissive security group rules (allowing traffic from a public IP address) or load balancer listeners.
+  - whatweb will scan ports associated with permissive firewall rules (allowing traffic from a public IP address) or load balancer listeners.
   - If no permissive rules or listeners are found, whatweb will scan default ports (such as 80, 443, 8080, etc.).
->>>>>>> 551c426e
 
 # Passive sources
 
